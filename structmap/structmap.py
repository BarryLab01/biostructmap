--- conflicted
+++ resolved
@@ -1,14 +1,9 @@
 """Main Structmap module.
 Does things such as mapping of Tajima's D to a protein structure.
-This doc-string needs updating."""
+"""
 from __future__ import absolute_import, division, print_function
 
 from copy import copy
-<<<<<<< HEAD
-=======
-from functools import partial
-from multiprocessing import Pool
->>>>>>> a88c00ee
 import tempfile
 import Bio.PDB
 from Bio.PDB import DSSP
@@ -209,7 +204,6 @@
         #structure (ie has coordinates)
         pdbnum_to_ref = {seq_index_to_pdb_numb[x]:pdbindex_to_ref[x] for x in
                          pdbindex_to_ref if x in seq_index_to_pdb_numb}
-<<<<<<< HEAD
 
         results = {}
         #For each residue within the sequence, apply a function and return result.
@@ -217,15 +211,7 @@
             results[residue] = pdbtools.map_function(self, method, data,
                                                      residue_map[residue],
                                                      ref=pdbnum_to_ref)
-=======
->>>>>>> a88c00ee
-
-        results = {}
-        #For each residue within the sequence, apply a function and return result.
-        for residue in residue_map:
-            results[residue] = pdbtools.map_function(self, method, data,
-                                                     residue_map[residue],
-                                                     ref=pdbnum_to_ref)
+
         return results
 
     def write_to_atom(self, data, output, sep=','):
